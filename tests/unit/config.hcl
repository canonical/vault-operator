--- conflicted
+++ resolved
@@ -1,13 +1,8 @@
 ui      = true
 storage "raft" {
   path= "/var/snap/vault/common/raft"
-<<<<<<< HEAD
-  node_id = "whatever-vault/0"
-}
-=======
   node_id = "whatever-vault-dev/0"
   }
->>>>>>> 1f07ce70
 listener "tcp" {
   telemetry {
     unauthenticated_metrics_access = true
