--- conflicted
+++ resolved
@@ -267,11 +267,7 @@
                 revision=revision,
             )
         except JujuError as e:
-<<<<<<< HEAD
-            logging.warning("Failed to deploy the `%s` charm: `%s`", app_name, e)
-=======
-            logger.warning(f"Failed to deploy the `{app_name}` charm: `%s`", e)
->>>>>>> 826346a0
+            logger.warning("Failed to deploy the `%s` charm: `%s`", app_name, e)
 
 
 async def get_juju_secret(model: Model, label: str, fields: List[str]) -> List[str]:
