--- conflicted
+++ resolved
@@ -5,11 +5,7 @@
 
 import asyncio
 import logging
-<<<<<<< HEAD
-=======
-import os
 import time
->>>>>>> a6e50e41
 from os.path import abspath
 from pathlib import Path
 from typing import List
