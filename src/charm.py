--- conflicted
+++ resolved
@@ -902,15 +902,7 @@
             token_ttl="1h",
             token_max_ttl="1h",
         )
-<<<<<<< HEAD
-        role_secret_id = vault.generate_role_secret_id(name=role_name, cidrs=[egress_subnet])
-=======
         role_secret_id = vault.generate_role_secret_id(name=role_name, cidrs=egress_subnets)
-        current_credentials = self.vault_kv.get_credentials(relation)
-        # TODO bug: https://bugs.launchpad.net/juju/+bug/2075153
-        # Until the reference bug is fixed we must pass the secret ID here
-        # not to lose the secret://modeluuid:secretID format
->>>>>>> febec544
         secret = self._create_or_update_kv_secret(
             role_name=role_name,
             role_id=role_id,
