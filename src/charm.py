#!/usr/bin/env python3
# Copyright 2024 Canonical Ltd.
# See LICENSE file for licensing details.


"""A machine charm for Vault."""

import datetime
import json
import logging
from contextlib import contextmanager
from dataclasses import dataclass
from typing import Dict, List, Optional

import hcl
from charms.data_platform_libs.v0.s3 import S3Requirer
from charms.grafana_agent.v0.cos_agent import COSAgentProvider
from charms.operator_libs_linux.v2 import snap
from charms.tls_certificates_interface.v3.tls_certificates import (
    CertificateAvailableEvent,
    CertificateCreationRequestEvent,
    TLSCertificatesProvidesV3,
    TLSCertificatesRequiresV3,
)
from charms.vault_k8s.v0.vault_autounseal import (
    AutounsealDetails,
    VaultAutounsealProvides,
    VaultAutounsealRequirerRelationBroken,
    VaultAutounsealRequires,
)
from charms.vault_k8s.v0.vault_client import (
    AppRole,
    AuditDeviceType,
    SecretsBackend,
    Token,
    Vault,
    VaultClientError,
)
from charms.vault_k8s.v0.vault_kv import NewVaultKvClientAttachedEvent, VaultKvProvides
from charms.vault_k8s.v0.vault_s3 import S3, S3Error
from charms.vault_k8s.v0.vault_tls import (
    File,
    VaultTLSManager,
)
from cryptography import x509
from jinja2 import Environment, FileSystemLoader
from machine import Machine
from ops import ActionEvent, BlockedStatus, ErrorStatus, Secret, SecretNotFoundError
from ops.charm import CharmBase, CollectStatusEvent, RelationJoinedEvent, RemoveEvent
from ops.main import main
from ops.model import ActiveStatus, MaintenanceStatus, ModelError, Relation, WaitingStatus

logger = logging.getLogger(__name__)

AUTOUNSEAL_MOUNT_PATH = "charm-autounseal"
AUTOUNSEAL_POLICY_PATH = "src/templates/autounseal_policy.hcl"
AUTOUNSEAL_PROVIDES_RELATION_NAME = "vault-autounseal-provides"
AUTOUNSEAL_REQUIRES_RELATION_NAME = "vault-autounseal-requires"
AUTOUNSEAL_TOKEN_SECRET_LABEL = "vault-autounseal-token"
BACKUP_KEY_PREFIX = "vault-backup"
CONFIG_TEMPLATE_DIR_PATH = "src/templates/"
CONFIG_TEMPLATE_NAME = "vault.hcl.j2"
KV_RELATION_NAME = "vault-kv"
KV_SECRET_PREFIX = "kv-creds-"
MACHINE_TLS_FILE_DIRECTORY_PATH = "/var/snap/vault/common/certs"
METRICS_ALERT_RULES_PATH = "./src/prometheus_alert_rules"
PEER_RELATION_NAME = "vault-peers"
PKI_RELATION_NAME = "vault-pki"
REQUIRED_S3_PARAMETERS = ["bucket", "access-key", "secret-key", "endpoint"]
S3_RELATION_NAME = "s3-parameters"
TLS_CERTIFICATES_PKI_RELATION_NAME = "tls-certificates-pki"
VAULT_CHARM_APPROLE_SECRET_LABEL = "vault-approle-auth-details"
VAULT_CHARM_POLICY_NAME = "charm-access"
VAULT_CHARM_POLICY_PATH = "src/templates/charm_policy.hcl"
VAULT_CLUSTER_PORT = 8201
VAULT_CONFIG_FILE_NAME = "vault.hcl"
VAULT_CONFIG_PATH = "/var/snap/vault/common"
VAULT_DEFAULT_POLICY_NAME = "default"
VAULT_PKI_CSR_SECRET_LABEL = "pki-csr"
VAULT_PKI_MOUNT = "charm-pki"
VAULT_PKI_ROLE = "charm-pki"
VAULT_PORT = 8200
VAULT_SNAP_CHANNEL = "1.16/stable"
VAULT_SNAP_NAME = "vault"
VAULT_SNAP_REVISION = "2300"
VAULT_STORAGE_PATH = "/var/snap/vault/common/raft"


@dataclass
class AutounsealConfigurationDetails:
    """Credentials required for configuring auto-unseal on Vault."""

    address: str
    key_name: str
    token: str
    ca_cert_path: str


def _render_vault_config_file(
    default_lease_ttl: str,
    max_lease_ttl: str,
    cluster_address: str,
    api_address: str,
    tls_cert_file: str,
    tls_key_file: str,
    tcp_address: str,
    raft_storage_path: str,
    node_id: str,
    retry_joins: List[Dict[str, str]],
    autounseal_details: Optional[AutounsealConfigurationDetails] = None,
) -> str:
    jinja2_environment = Environment(loader=FileSystemLoader(CONFIG_TEMPLATE_DIR_PATH))
    template = jinja2_environment.get_template(CONFIG_TEMPLATE_NAME)
    content = template.render(
        default_lease_ttl=default_lease_ttl,
        max_lease_ttl=max_lease_ttl,
        cluster_address=cluster_address,
        api_address=api_address,
        tls_cert_file=tls_cert_file,
        tls_key_file=tls_key_file,
        tcp_address=tcp_address,
        raft_storage_path=raft_storage_path,
        node_id=node_id,
        retry_joins=retry_joins,
        autounseal_address=autounseal_details.address if autounseal_details else None,
        autounseal_key_name=autounseal_details.key_name if autounseal_details else None,
        autounseal_mount_path=AUTOUNSEAL_MOUNT_PATH if autounseal_details else None,
        autounseal_token=autounseal_details.token if autounseal_details else None,
        autounseal_tls_ca_cert=autounseal_details.ca_cert_path if autounseal_details else None,
    )
    return content


def _seal_types_are_different(content_a: str, content_b: str) -> bool:
    """Check if the seal type has changed between two versions of the Vault configuration file.

    Currently only checks if the transit stanza is present or not, since this
    is all we support. This function will need to be extended to support
    alternate cases if and when we support them.
    """
    config_a = hcl.loads(content_a)
    config_b = hcl.loads(content_b)
    return _contains_transit_stanza(config_a) != _contains_transit_stanza(config_b)


def _contains_transit_stanza(config: dict) -> bool:
    if "seal" in config and "transit" in config["seal"]:
        return True
    return False


def config_file_content_matches(existing_content: str, new_content: str) -> bool:
    """Return whether two Vault config file contents match.

    We check if the retry_join addresses match, and then we check if the rest of the config
    file matches.

    Returns:
        bool: Whether the vault config file content matches
    """
    existing_config_hcl = hcl.loads(existing_content)
    new_content_hcl = hcl.loads(new_content)
    if not existing_config_hcl:
        logger.info("Existing config file is empty")
        return existing_config_hcl == new_content_hcl
    if not new_content_hcl:
        logger.info("New config file is empty")
        return existing_config_hcl == new_content_hcl

    new_retry_joins = new_content_hcl["storage"]["raft"].pop("retry_join", [])

    try:
        existing_retry_joins = existing_config_hcl["storage"]["raft"].pop("retry_join", [])
    except KeyError:
        existing_retry_joins = []

    # If there is only one retry join, it is a dict
    if isinstance(new_retry_joins, dict):
        new_retry_joins = [new_retry_joins]
    if isinstance(existing_retry_joins, dict):
        existing_retry_joins = [existing_retry_joins]

    new_retry_join_api_addresses = {address["leader_api_addr"] for address in new_retry_joins}
    existing_retry_join_api_addresses = {
        address["leader_api_addr"] for address in existing_retry_joins
    }
    return (
        new_retry_join_api_addresses == existing_retry_join_api_addresses
        and new_content_hcl == existing_config_hcl
    )


class VaultOperatorCharm(CharmBase):
    """Machine Charm for Vault."""

    def __init__(self, *args):
        super().__init__(*args)
        self.machine = Machine()
        self._cos_agent = COSAgentProvider(
            self,
            refresh_events=[
                self.on[PEER_RELATION_NAME].relation_changed,
            ],
            scrape_configs=self.generate_vault_scrape_configs,
            dashboard_dirs=["./src/grafana_dashboards"],
            metrics_rules_dir=METRICS_ALERT_RULES_PATH,
        )
        self.tls = VaultTLSManager(
            charm=self,
            workload=self.machine,
            service_name=VAULT_SNAP_NAME,
            tls_directory_path=MACHINE_TLS_FILE_DIRECTORY_PATH,
        )
        self.vault_kv = VaultKvProvides(self, KV_RELATION_NAME)
        self.vault_pki = TLSCertificatesProvidesV3(self, PKI_RELATION_NAME)
        self.tls_certificates_pki = TLSCertificatesRequiresV3(
            self, TLS_CERTIFICATES_PKI_RELATION_NAME
        )
        self.s3_requirer = S3Requirer(self, S3_RELATION_NAME)
        self.framework.observe(self.on.install, self._configure)
        self.framework.observe(self.on.collect_unit_status, self._on_collect_status)
        self.framework.observe(self.on.update_status, self._configure)
        self.framework.observe(self.on.config_changed, self._configure)
        self.framework.observe(self.on.remove, self._on_remove)
        self.framework.observe(self.on[PEER_RELATION_NAME].relation_created, self._configure)
        self.framework.observe(self.on[PEER_RELATION_NAME].relation_changed, self._configure)
        self.vault_autounseal_provides = VaultAutounsealProvides(
            self, AUTOUNSEAL_PROVIDES_RELATION_NAME
        )
        self.vault_autounseal_requires = VaultAutounsealRequires(
            self, AUTOUNSEAL_REQUIRES_RELATION_NAME
        )
        self.framework.observe(self.on.authorize_charm_action, self._on_authorize_charm_action)
        self.framework.observe(
            self.vault_kv.on.new_vault_kv_client_attached, self._on_new_vault_kv_client_attached
        )
        self.framework.observe(
            self.vault_kv.on.gone_away, self._on_vault_kv_relation_gone_away
        )
        self.framework.observe(
            self.on.tls_certificates_pki_relation_joined,
            self._on_tls_certificates_pki_relation_joined,
        )
        self.framework.observe(
            self.tls_certificates_pki.on.certificate_available,
            self._on_tls_certificate_pki_certificate_available,
        )
        self.framework.observe(
            self.vault_pki.on.certificate_creation_request,
            self._on_vault_pki_certificate_creation_request,
        )
        self.framework.observe(self.on.create_backup_action, self._on_create_backup_action)
        self.framework.observe(self.on.list_backups_action, self._on_list_backups_action)
        self.framework.observe(self.on.restore_backup_action, self._on_restore_backup_action)
        self.framework.observe(
            self.vault_autounseal_requires.on.vault_autounseal_details_ready,
            self._configure,
        )
        self.framework.observe(
            self.vault_autounseal_provides.on.vault_autounseal_requirer_relation_created,
            self._configure,
        )
        self.framework.observe(
            self.vault_autounseal_provides.on.vault_autounseal_requirer_relation_broken,
            self._on_vault_autounseal_requirer_relation_broken,
        )
        self.framework.observe(
            self.vault_autounseal_requires.on.vault_autounseal_provider_relation_broken,
            self._configure,
        )

    def _on_vault_autounseal_requirer_relation_broken(
        self, event: VaultAutounsealRequirerRelationBroken
    ):
        if not self.unit.is_leader():
            return

        vault = self._get_active_vault_client()
        if vault is None:
            logger.warning("Vault is not active, cannot disable vault autounseal")
            return
        vault.destroy_autounseal_credentials(event.relation.id, AUTOUNSEAL_MOUNT_PATH)

    def _get_active_vault_client(self) -> Optional[Vault]:
        """Return an initialized vault client.

        Returns:
            Vault: An active Vault client configured with the cluster address
                   and CA certificate, and authorized with the AppRole
                   credentials set upon initial authorization of the charm, or
                   `None` if the client could not be successfully created or
                   has not been authorized.
        """
        vault = self._get_vault_client()
        if not vault:
            return None
        if not vault.is_api_available():
            return None
        approle = self._get_vault_approle()
        if not approle:
            return None
        if not vault.authenticate(approle):
            return None
        if not vault.is_active_or_standby():
            return None
        return vault

    def _generate_and_set_autounseal_credentials(self, relation: Relation) -> None:
        """If leader, generate new credentials for the auto-unseal requirer.

        These credentials are generated and then set in the relation databag so
        that the requiring app can retrieve them, and use them to create tokens
        that have the appropriate permissions to use the autounseal key.
        """
        if not self.unit.is_leader():
            return
        vault = self._get_active_vault_client()
        if vault is None:
            logger.warning("Vault is not active, cannot generate autounseal credentials")
            return

        vault.enable_secrets_engine(SecretsBackend.TRANSIT, AUTOUNSEAL_MOUNT_PATH)

        key_name, approle_id, secret_id = vault.create_autounseal_credentials(
            relation.id,
            AUTOUNSEAL_MOUNT_PATH,
            AUTOUNSEAL_POLICY_PATH,
        )

        self._set_autounseal_relation_data(relation, key_name, approle_id, secret_id)

    def _sync_vault_autounseal(self) -> None:
        """Go through all the vault-autounseal relations and send necessary credentials.

        This looks for any outstanding requests for auto-unseal that may have
        been missed. If there are any, it generates the credentials and sets
        them in the relation databag.
        """
        if not self.unit.is_leader():
            logger.debug("Only leader unit can handle a vault-autounseal request")
            return
        outstanding_requests = self.vault_autounseal_provides.get_outstanding_requests()
        for relation in outstanding_requests:
            self._generate_and_set_autounseal_credentials(relation)

    def _set_autounseal_relation_data(
        self, relation: Relation, key_name: str, approle_id: str, approle_secret_id: str
    ) -> None:
        """Set the required autounseal data in the relation databag.

        Args:
            relation: Relation for which the auto-unseal data is being set
            key_name: The vault transit key name used for auto-unseal
            approle_id: The AppRole ID which has permission to use this key
            approle_secret_id: The AppRole secret ID
        """
        vault_address = self._get_relation_api_address(relation)
        if not vault_address:
            logger.warning("Vault address not available, ignoring request to set autounseal data")
            return
        ca_cert = (
            self.tls.pull_tls_file_from_workload(File.CA)
            if self.tls.ca_certificate_is_saved()
            else None
        )
        if not ca_cert:
            logger.warning("CA certificate not available, ignoring request to set autounseal data")
            return

        self.vault_autounseal_provides.set_autounseal_data(
            relation,
            vault_address,
            AUTOUNSEAL_MOUNT_PATH,
            key_name,
            approle_id,
            approle_secret_id,
            ca_cert,
        )

    def generate_vault_scrape_configs(self) -> Optional[List[Dict]]:
        """Generate the scrape configs for the COS agent.

        Returns:
            The scrape configs for the COS agent or an empty list.
        """
        if not self._is_peer_relation_created():
            return []
        return [
            {
                "scheme": "https",
                "tls_config": {
                    "insecure_skip_verify": False,
                    "ca": self.tls.pull_tls_file_from_workload(File.CA),
                },
                "metrics_path": "/v1/sys/metrics",
                "static_configs": [{"targets": [f"{self._bind_address}:{VAULT_PORT}"]}],
            }
        ]

    @contextmanager
    def temp_maintenance_status(self, message: str):
        """Context manager to set the charm status temporarily.

        Useful around long-running operations to indicate that the charm is
        busy.
        """
        previous_status = self.unit.status
        self.unit.status = MaintenanceStatus(message)
        yield
        self.unit.status = previous_status

    def _on_authorize_charm_action(self, event: ActionEvent):
        """Authorize the charm to interact with Vault."""
        if not self.unit.is_leader():
            event.fail("This action can only be run by the leader unit")
            return

        secret_id = event.params.get("secret-id", "")
        try:
            token_secret = self.model.get_secret(id=secret_id)
            token = token_secret.get_content(refresh=True).get("token", "")
        except SecretNotFoundError:
            event.fail(
                (
                    "The secret id provided could not be found by the charm. "
                    "Please grant the token secret to the charm."
                )
            )
            return

        logger.info("Authorizing the charm to interact with Vault")
        if not self._api_address:
            event.fail("API address is not available.")
            return
        if not self.tls.tls_file_available_in_charm(File.CA):
            event.fail("CA certificate is not available in the charm. Something is wrong.")
            return
        vault = self._get_vault_client()
        if not vault:
            event.fail("Failed to initialize the Vault client")
            return
        vault.authenticate(Token(token))
        try:
            vault.enable_audit_device(device_type=AuditDeviceType.FILE, path="stdout")
            vault.enable_approle_auth_method()
            vault.configure_policy(
                policy_name=VAULT_CHARM_POLICY_NAME, policy_path=VAULT_CHARM_POLICY_PATH
            )
            role_id = vault.configure_approle(
                role_name="charm",
                policies=[VAULT_CHARM_POLICY_NAME, VAULT_DEFAULT_POLICY_NAME],
                token_ttl="1h",
                token_max_ttl="1h",
            )
            vault_secret_id = vault.generate_role_secret_id(name="charm")
            self._create_approle_secret(role_id, vault_secret_id)
            event.set_results(
                {"result": "Charm authorized successfully. You may now remove the secret."}
            )
        except VaultClientError as e:
            logger.exception("Vault returned an error while authorizing the charm")
            event.fail(f"Vault returned an error while authorizing the charm: {str(e)}")
            return

    def _create_approle_secret(self, role_id: str, secret_id: str) -> Secret:
        secret_content = {"role-id": role_id, "secret-id": secret_id}
        return self._set_juju_secret(VAULT_CHARM_APPROLE_SECRET_LABEL, secret_content)

    def _get_vault_client(self) -> Vault | None:
        if not self._api_address:
            return None
        if not self.tls.tls_file_available_in_charm(File.CA):
            return None
        return Vault(
            url=self._api_address,
            ca_cert_path=self.tls.get_tls_file_path_in_charm(File.CA),
        )

    def _on_collect_status(self, event: CollectStatusEvent):  # noqa: C901
        """Handle the collect status event."""
        if (
            self._tls_certificates_pki_relation_created()
            and not self._common_name_config_is_valid()
        ):
            event.add_status(
                BlockedStatus(
                    "Common name is not set in the charm config, "
                    "cannot configure PKI secrets engine"
                )
            )
            return
        if not self._is_peer_relation_created():
            event.add_status(WaitingStatus("Waiting for peer relation"))
            return
        if not self._bind_address:
            event.add_status(WaitingStatus("Waiting for bind address"))
            return
        if not self.unit.is_leader() and len(self._other_peer_node_api_addresses()) == 0:
            event.add_status(WaitingStatus("Waiting for other units to provide their addresses"))
            return
        if not self.tls.tls_file_pushed_to_workload(File.CA):
            event.add_status(WaitingStatus("Waiting for CA certificate in workload"))
            return
        if not self._api_address:
            event.add_status(WaitingStatus("No address received from Juju yet"))
            return
        if not self.tls.tls_file_available_in_charm(File.CA):
            event.add_status(WaitingStatus("Certificate is unavailable in the charm"))
            return
        if not self._is_vault_service_started():
            event.add_status(WaitingStatus("Waiting for Vault service to start"))
            return
        vault = self._get_vault_client()
        if not vault:
            event.add_status(ErrorStatus("Failed to initialize the Vault client"))
            return
        if not vault.is_api_available():
            event.add_status(WaitingStatus("Vault API is not yet available"))
            return
        if not vault.is_initialized():
            if vault.is_seal_type_transit():
                event.add_status(BlockedStatus("Please initialize Vault"))
                return

            event.add_status(
                BlockedStatus("Please initialize Vault or integrate with an auto-unseal provider")
            )
            return
        try:
            if vault.is_sealed():
                if vault.needs_migration():
                    event.add_status(BlockedStatus("Please migrate Vault"))
                    return
                event.add_status(BlockedStatus("Please unseal Vault"))
                return
        except VaultClientError:
            event.add_status(MaintenanceStatus("Seal check failed, waiting for Vault to recover"))
            return
        if not self._get_vault_approle():
            event.add_status(
                BlockedStatus("Please authorize charm (see `authorize-charm` action)")
            )
            return
        event.add_status(ActiveStatus())

    def _configure(self, _):  # noqa: C901
        """Handle Vault installation.

        This includes:
          - Installing the Vault snap
          - Generating the Vault config file
        """
        self._create_backend_directory()
        self._create_certs_directory()
        self._install_vault_snap()
        if not self._is_peer_relation_created():
            return
        if not self._bind_address:
            return
        if not self.unit.is_leader():
            if len(self._other_peer_node_api_addresses()) == 0:
                return
            if not self.tls.ca_certificate_is_saved():
                return
        self.tls.configure_certificates(self._bind_address)
        self._generate_vault_config_file()
        self._start_vault_service()
        self._set_peer_relation_node_api_address()
        self._configure_pki_secrets_engine()
        self._add_intermediate_ca_certificate_to_pki_secrets_engine()
        self._sync_vault_autounseal()
        self._sync_vault_kv()
        self._sync_vault_pki()
        self.tls.send_ca_cert()

        if not self._api_address or not self.tls.tls_file_available_in_charm(File.CA):
            return
        vault = self._get_active_vault_client()
        if not vault:
            return

        if vault.is_active() and not vault.is_raft_cluster_healthy():
            logger.warning("Raft cluster is not healthy: %s", vault.get_raft_cluster_state())

    def _on_remove(self, event: RemoveEvent):
        """Handle remove charm event.

        Removes the vault service and the raft data and removes the node from the raft cluster.
        """
        self._remove_node_from_raft_cluster()
        if self._vault_service_is_running():
            self.machine.stop(VAULT_SNAP_NAME)
        self._delete_vault_data()

    def _on_new_vault_kv_client_attached(self, event: NewVaultKvClientAttachedEvent):
        """Handle vault-kv-client attached event."""
        if not self.unit.is_leader():
            logger.debug("Only leader unit can handle a vault-kv request")
            return
        relation = self.model.get_relation(
            relation_name=KV_RELATION_NAME, relation_id=event.relation_id
        )
        if not relation:
            logger.error("Relation not found for relation id %s", event.relation_id)
            return
        self._generate_kv_for_requirer(
            relation=relation,
            app_name=event.app_name,
            unit_name=event.unit_name,
            mount_suffix=event.mount_suffix,
            egress_subnets=event.egress_subnets,
            nonce=event.nonce,
        )

    def _on_tls_certificates_pki_relation_joined(self, _: RelationJoinedEvent) -> None:
        """Handle the tls-certificates-pki relation joined event."""
        self._configure_pki_secrets_engine()

    def _on_tls_certificate_pki_certificate_available(self, _: CertificateAvailableEvent):
        """Handle the tls-certificates-pki certificate available event."""
        self._add_intermediate_ca_certificate_to_pki_secrets_engine()

    def _on_vault_pki_certificate_creation_request(
        self, event: CertificateCreationRequestEvent
    ) -> None:
        """Handle the vault-pki certificate creation request event."""
        self._generate_pki_certificate_for_requirer(
            event.certificate_signing_request, event.relation_id
        )

    def _on_create_backup_action(self, event: ActionEvent) -> None:
        """Handle the create-backup action.

        Creates a snapshot and stores it on S3 storage.
        Outputs the ID of the backup to the user.

        Args:
            event: ActionEvent
        """
        s3_pre_requisites_err = self._check_s3_pre_requisites()
        if s3_pre_requisites_err:
            event.fail(message=f"S3 pre-requisites not met. {s3_pre_requisites_err}.")
            return

        s3_parameters = self._get_s3_parameters()

        try:
            s3 = S3(
                access_key=s3_parameters["access-key"],
                secret_key=s3_parameters["secret-key"],
                endpoint=s3_parameters["endpoint"],
                region=s3_parameters.get("region"),
            )
        except S3Error:
            event.fail(message="Failed to create S3 session.")
            logger.error("Failed to run create-backup action - Failed to create S3 session.")
            return

        if not (s3.create_bucket(bucket_name=s3_parameters["bucket"])):
            event.fail(message="Failed to create S3 bucket.")
            logger.error("Failed to run create-backup action - Failed to create S3 bucket.")
            return
        backup_key = self._get_backup_key()
        vault = self._get_active_vault_client()
        if not vault:
            event.fail(message="Failed to initialize Vault client.")
            logger.error("Failed to run create-backup action - Failed to initialize Vault client.")
            return
        response = vault.create_snapshot()
        content_uploaded = s3.upload_content(
            content=response.raw,
            bucket_name=s3_parameters["bucket"],
            key=backup_key,
        )
        if not content_uploaded:
            event.fail(message="Failed to upload backup to S3 bucket.")
            logger.error(
                "Failed to run create-backup action - Failed to upload backup to S3 bucket."
            )
            return
        logger.info("Backup uploaded to S3 bucket %s", s3_parameters["bucket"])
        event.set_results({"backup-id": backup_key})

    def _on_list_backups_action(self, event: ActionEvent) -> None:
        """Handle the list-backups action.

        Lists all backups stored in S3 bucket.

        Args:
            event: ActionEvent
        """
        s3_pre_requisites_err = self._check_s3_pre_requisites()
        if s3_pre_requisites_err:
            event.fail(message=f"S3 pre-requisites not met. {s3_pre_requisites_err}.")
            return

        s3_parameters = self._get_s3_parameters()

        try:
            s3 = S3(
                access_key=s3_parameters["access-key"],
                secret_key=s3_parameters["secret-key"],
                endpoint=s3_parameters["endpoint"],
                region=s3_parameters.get("region"),
            )
        except S3Error as e:
            event.fail(message="Failed to create S3 session.")
            logger.error("Failed to run list-backups action - %s", e)
            return

        try:
            backup_ids = s3.get_object_key_list(
                bucket_name=s3_parameters["bucket"], prefix=BACKUP_KEY_PREFIX
            )
        except S3Error as e:
            logger.error("Failed to list backups: %s", e)
            event.fail(message="Failed to run list-backups action - Failed to list backups.")
            return

        event.set_results({"backup-ids": json.dumps(backup_ids)})

    def _on_restore_backup_action(self, event: ActionEvent) -> None:
        """Handle the restore-backup action.

        Restores the snapshot with the provided ID.

        Args:
            event: ActionEvent
        """
        s3_pre_requisites_err = self._check_s3_pre_requisites()
        if s3_pre_requisites_err:
            event.fail(message=f"S3 pre-requisites not met. {s3_pre_requisites_err}.")
            return

        s3_parameters = self._get_s3_parameters()
        try:
            s3 = S3(
                access_key=s3_parameters["access-key"],
                secret_key=s3_parameters["secret-key"],
                endpoint=s3_parameters["endpoint"],
                region=s3_parameters.get("region"),
            )
        except S3Error as e:
            logger.error("Failed to create S3 session: %s", e)
            event.fail(message="Failed to create S3 session.")
            return
        try:
            snapshot = s3.get_content(
                bucket_name=s3_parameters["bucket"],
                object_key=event.params.get("backup-id"),  # type: ignore[reportArgumentType]
            )
        except S3Error as e:
            logger.error("Failed to retrieve snapshot from S3 storage: %s", e)
            event.fail(message="Failed to retrieve snapshot from S3 storage.")
            return
        if not snapshot:
            logger.error("Backup %s not found in S3 bucket", event.params.get("backup-id"))
            event.fail(message="Backup not found in S3 bucket.")
            return
        vault = self._get_vault_client()
        if not vault or not vault.is_api_available():
            logger.error("Failed to restore vault. Vault API is not available.")
            event.fail(message="Failed to restore vault. Vault API is not available.")
            return
        if not (approle := self._get_vault_approle()):
            logger.error("Failed to authenticate to Vault.")
            event.fail(message="Failed to authenticate to Vault.")
            return
        vault.authenticate(approle)
        try:
            response = vault.restore_snapshot(snapshot)  # type: ignore[arg-type]
        except VaultClientError as e:
            logger.error("Failed to restore vault: %s", e)
            event.fail(message="Failed to restore vault.")
            return
        if not 200 <= response.status_code < 300:
            logger.error("Failed to restore snapshot: %s", response.json())
            event.fail(message="Failed to restore snapshot. Vault API returned an error.")
            return

        self._remove_vault_approle_secret()

        event.set_results({"restored": event.params.get("backup-id")})

    def _vault_service_is_running(self) -> bool:
        """Check if the Vault service is running."""
        service = self.machine.get_service(process=VAULT_SNAP_NAME)
        return False if not service else service.is_running()

    def _delete_vault_data(self) -> None:
        """Delete Vault's data."""
        try:
            self.machine.remove_path(path=f"{VAULT_STORAGE_PATH}/vault.db")
            logger.info("Removed Vault's main database")
        except ValueError:
            logger.info("No Vault database to remove")
        try:
            self.machine.remove_path(path=f"{VAULT_STORAGE_PATH}/raft/raft.db")
            logger.info("Removed Vault's Raft database")
        except ValueError:
            logger.info("No Vault raft database to remove")

    def _remove_node_from_raft_cluster(self):
        """Remove the node from the raft cluster."""
        if not (approle := self._get_vault_approle()):
            logger.error("Failed to authenticate to Vault")
            return
        api_address = self._api_address
        if not api_address:
            logger.error("Can't remove node from cluster - Vault API address is not available")
            return
        vault = Vault(url=api_address, ca_cert_path=None)
        if not vault.is_api_available():
            logger.error("Can't remove node from cluster - Vault API is not available")
            return
        if not vault.is_initialized():
            logger.error("Can't remove node from cluster - Vault is not initialized")
            return
        try:
            if vault.is_sealed():
                logger.error("Can't remove node from cluster - Vault is sealed")
                return
        except VaultClientError as e:
            logger.error("Can't remove node from cluster - Vault status check failed: %s", e)
            return
        vault.authenticate(approle)
        if vault.is_node_in_raft_peers(node_id=self._node_id) and vault.get_num_raft_peers() > 1:
            vault.remove_raft_node(node_id=self._node_id)

    def _check_s3_pre_requisites(self) -> Optional[str]:
        """Check if the S3 pre-requisites are met."""
        if not self.unit.is_leader():
            return "Only leader unit can perform backup operations"
        if not self._is_relation_created(S3_RELATION_NAME):
            return "S3 relation not created"
        if missing_parameters := self._get_missing_s3_parameters():
            return "S3 parameters missing ({})".format(", ".join(missing_parameters))
        return None

    def _get_backup_key(self) -> str:
        """Return the backup key.

        Returns:
            str: The backup key
        """
        timestamp = datetime.datetime.now().strftime("%Y-%m-%d-%H-%M-%S")
        return f"{BACKUP_KEY_PREFIX}-{self.model.name}-{timestamp}"

    def _get_s3_parameters(self) -> Dict[str, str]:
        """Retrieve S3 parameters from the S3 integrator relation.

        Removes leading and trailing whitespaces from the parameters.

        Returns:
            Dict[str, str]: Dictionary of the S3 parameters.
        """
        s3_parameters = self.s3_requirer.get_s3_connection_info()
        for key, value in s3_parameters.items():
            if isinstance(value, str):
                s3_parameters[key] = value.strip()
        return s3_parameters

    def _get_missing_s3_parameters(self) -> List[str]:
        """Return the list of missing S3 parameters.

        Returns:
            List[str]: List of missing required S3 parameters.
        """
        s3_parameters = self.s3_requirer.get_s3_connection_info()
        return [param for param in REQUIRED_S3_PARAMETERS if param not in s3_parameters]

    def _generate_kv_for_requirer(
        self,
        relation: Relation,
        app_name: str,
        unit_name: str,
        mount_suffix: str,
        egress_subnets: List[str],
        nonce: str,
    ):
        if not self.unit.is_leader():
            logger.debug("Only leader unit can handle a vault-kv request")
            return
        ca_certificate = self.tls.pull_tls_file_from_workload(File.CA)
        if not ca_certificate:
            logger.debug("Vault CA certificate not available")
            return
        vault = self._get_active_vault_client()
        if not vault:
            return
        vault_url = self._api_address
        if not vault_url:
            return
        mount = f"charm-{app_name}-{mount_suffix}"
        unit_name_dash = unit_name.replace("/", "-")
        policy_name = role_name = f"{mount}-{unit_name_dash}"
        vault.enable_secrets_engine(SecretsBackend.KV_V2, mount)
        vault.configure_policy(
            policy_name=policy_name, policy_path="src/templates/kv_mount.hcl", mount=mount
        )
        role_id = vault.configure_approle(
            role_name=role_name,
            policies=[policy_name],
            cidrs=egress_subnets,
            token_ttl="1h",
            token_max_ttl="1h",
        )
        role_secret_id = vault.generate_role_secret_id(name=role_name, cidrs=egress_subnets)
<<<<<<< HEAD
=======
        current_credentials = self.vault_kv.get_credentials(relation)
        # TODO bug: https://bugs.launchpad.net/juju/+bug/2075153
        # Until the reference bug is fixed we must pass the secret ID here
        # not to lose the secret://modeluuid:secretID format
>>>>>>> febec544
        secret = self._create_or_update_kv_secret(
            role_name=role_name,
            role_id=role_id,
            role_secret_id=role_secret_id,
        )
        secret.grant(relation)
        self.vault_kv.set_mount(relation, mount)
        self.vault_kv.set_ca_certificate(relation, ca_certificate)
        self.vault_kv.set_vault_url(relation, vault_url)
        self.vault_kv.set_egress_subnets(relation, egress_subnets)
        self.vault_kv.set_unit_credentials(relation, nonce, secret)
        credential_nonces = self.vault_kv.get_credentials(relation).keys()
        if nonce not in set(credential_nonces):
            self.vault_kv.remove_unit_credentials(relation, nonce=nonce)

    def _set_juju_secret(
        self,
        label: str,
        content: Dict[str, str],
        description: Optional[str] = None,
        id: Optional[str] = None,
    ) -> Secret:
        """Set the secret content at `label`, overwrite if it already exists.

        Args:
            label: The label of the secret.
            content: The content of the secret.
            description: The description of the secret.
            id: ID of the secret that should be updated
        """
        try:
            secret = self.model.get_secret(id=id, label=label)
        except SecretNotFoundError:
            return self.app.add_secret(content, label=label, description=description)
        secret.set_content(content)
        return secret

    def _create_or_update_kv_secret(
        self,
        role_name: str,
        role_id: str,
        role_secret_id: str,
    ) -> Secret:
        """Create or update the KV secret for the relation.

        Args:
            role_name: The role name to set the secret for
            role_id: The role ID to set in the secret
            role_secret_id: The role secret ID to set in the secret
        """
        juju_secret_label = f"{KV_SECRET_PREFIX}{role_name}"
        # TODO bug: https://bugs.launchpad.net/juju/+bug/2075153
        # Until the reference bug is fixed we must pass the secret ID here
        # not to lose the secret://modeluuid:secretID format
        secret_id_from_peer_relation_data = self._get_vault_kv_secrets_in_peer_relation().get(
            juju_secret_label
        )
        secret = self._set_juju_secret(
            juju_secret_label,
            {"role-id": role_id, "role-secret-id": role_secret_id},
            id=secret_id_from_peer_relation_data,
        )
        if secret.id is None:
            raise RuntimeError(f"Unexpected error, created secret {juju_secret_label!r} has no id")
        if secret.id != secret_id_from_peer_relation_data:
            self._set_vault_kv_secret_in_peer_relation(juju_secret_label, secret.id)
        return secret

    # TODO Yazan
    def _on_vault_kv_relation_gone_away(self, event):
        mount = f"charm-{event.app_name}-{event.mount_suffix}"
        unit_name_dash = event.unit_name.replace("/", "-")
        role_name = f"{mount}-{unit_name_dash}"
        juju_secret_label = f"{KV_SECRET_PREFIX}{role_name}"
        juju_secret = self.model.get_secret(label=juju_secret_label)
        juju_secret.remove_all_revisions()

    def _set_vault_kv_secret_in_peer_relation(self, label: str, secret_id: str):
        """Set the vault kv secret in the peer relation."""
        if not self._is_peer_relation_created():
            raise RuntimeError("Peer relation not created")
        secrets = self._get_vault_kv_secrets_in_peer_relation()
        secrets[label] = secret_id
        relation = self.model.get_relation(PEER_RELATION_NAME)
        relation.data[self.app].update({"vault-kv-secrets": json.dumps(secrets, sort_keys=True)})  # type: ignore[union-attr]  # noqa: E501

    def _get_vault_kv_secrets_in_peer_relation(self) -> Dict[str, str]:
        """Return the vault kv secrets from the peer relation."""
        if not self._is_peer_relation_created():
            raise RuntimeError("Peer relation not created")
        relation = self.model.get_relation(PEER_RELATION_NAME)
        secrets = json.loads(relation.data[self.app].get("vault-kv-secrets", "{}"))  # type: ignore[union-attr]  # noqa: E501
        return secrets

    def _get_relation_api_address(self, relation: Relation) -> Optional[str]:
        """Fetch the api address from relation and returns it.

        Example: "https://10.152.183.20:8200"
        """
        binding = self.model.get_binding(relation)
        if binding is None:
            return None
        return f"https://{binding.network.ingress_address}:{VAULT_PORT}"

    def _sync_vault_kv(self) -> None:
        """Goes through all the vault-kv relations and sends necessary KV information."""
        if not self.unit.is_leader():
            logger.debug("Only leader unit can handle a vault-kv request")
            return
        outstanding_kv_requests = self.vault_kv.get_outstanding_kv_requests()
        for kv_request in outstanding_kv_requests:
            relation = self.model.get_relation(
                relation_name=KV_RELATION_NAME, relation_id=kv_request.relation_id
            )
            if not relation:
                logger.warning("Relation not found for relation id %s", kv_request.relation_id)
                continue
            self._generate_kv_for_requirer(
                relation=relation,
                app_name=kv_request.app_name,
                unit_name=kv_request.unit_name,
                mount_suffix=kv_request.mount_suffix,
                egress_subnets=kv_request.egress_subnets,
                nonce=kv_request.nonce,
            )

    def _generate_pki_certificate_for_requirer(self, csr: str, relation_id: int):
        """Generate a PKI certificate for a TLS requirer."""
        if not self.unit.is_leader():
            logger.debug("Only leader unit can handle a vault-pki certificate request")
            return
        if not self._tls_certificates_pki_relation_created():
            logger.debug("TLS Certificates PKI relation not created")
            return
        vault = self._get_active_vault_client()
        if not vault:
            return
        common_name = self._get_config_common_name()
        if not common_name:
            logger.error("Common name is not set in the charm config")
            return
        if not vault.is_pki_role_created(role=VAULT_PKI_ROLE, mount=VAULT_PKI_MOUNT):
            logger.debug("PKI role not created")
            return
        requested_csr = csr
        requested_common_name = get_common_name_from_csr(requested_csr)
        certificate = vault.sign_pki_certificate_signing_request(
            mount=VAULT_PKI_MOUNT,
            role=VAULT_PKI_ROLE,
            csr=requested_csr,
            common_name=requested_common_name,
        )
        if not certificate:
            logger.debug("Failed to sign the certificate")
            return
        self.vault_pki.set_relation_certificate(
            relation_id=relation_id,
            certificate=certificate.certificate,
            certificate_signing_request=csr,
            ca=certificate.ca,
            chain=certificate.chain,
        )

    def _sync_vault_pki(self) -> None:
        """Goes through all the vault-pki relations and sends necessary TLS certificate."""
        outstanding_requests = self.vault_pki.get_outstanding_certificate_requests()
        for request in outstanding_requests:
            self._generate_pki_certificate_for_requirer(
                csr=request.csr,
                relation_id=request.relation_id,
            )

    def _configure_pki_secrets_engine(self) -> None:
        """Configure the PKI secrets engine."""
        if not self.unit.is_leader():
            logger.debug("Only leader unit can handle a vault-pki certificate request, skipping")
            return
        vault = self._get_active_vault_client()
        if not vault:
            logger.debug("Vault is not ready to handle a vault-pki certificate request, skipping")
            return
        if not self._tls_certificates_pki_relation_created():
            logger.debug("TLS Certificates PKI relation not created, skipping")
            return
        if not self._common_name_config_is_valid():
            logger.debug("Common name config is not valid, skipping")
            return
        common_name = self._get_config_common_name()
        vault.enable_secrets_engine(SecretsBackend.PKI, VAULT_PKI_MOUNT)
        if not self._is_intermediate_ca_common_name_valid(vault, common_name):
            csr = vault.generate_pki_intermediate_ca_csr(
                mount=VAULT_PKI_MOUNT, common_name=common_name
            )
            self.tls_certificates_pki.request_certificate_creation(
                certificate_signing_request=csr.encode(),
                is_ca=True,
            )
            self._set_pki_csr_secret(csr)

    def _is_intermediate_ca_common_name_valid(self, vault: Vault, common_name: str) -> bool:
        """Check if the intermediate CA is set with the valid common name."""
        intermediate_ca = vault.get_intermediate_ca(mount=VAULT_PKI_MOUNT)
        if not intermediate_ca:
            return False
        intermediate_ca_common_name = get_common_name_from_certificate(intermediate_ca)
        return intermediate_ca_common_name == common_name

    def _is_intermediate_ca_set(self, vault: Vault, certificate: str) -> bool:
        """Check if the intermediate CA is set in the PKI secrets engine."""
        intermediate_ca = vault.get_intermediate_ca(mount=VAULT_PKI_MOUNT)
        return certificate == intermediate_ca

    def _add_intermediate_ca_certificate_to_pki_secrets_engine(self) -> None:
        """Add the CA certificate to the PKI secrets engine."""
        if not self.unit.is_leader():
            logger.debug("Only leader unit can handle a vault-pki certificate request")
            return
        vault = self._get_active_vault_client()
        if not vault:
            logger.debug("Vault is not ready to handle a vault-pki certificate request")
            return
        certificate = self._get_pki_intermediate_ca_certificate()
        if not certificate:
            logger.debug("No certificate available")
            return
        common_name = self._get_config_common_name()
        if not common_name:
            logger.error("Common name is not set in the charm config")
            return
        if not self._is_intermediate_ca_common_name_valid(
            vault, common_name
        ) or not self._is_intermediate_ca_set(vault, certificate):
            vault.set_pki_intermediate_ca_certificate(
                certificate=certificate, mount=VAULT_PKI_MOUNT
            )
        if not vault.is_common_name_allowed_in_pki_role(
            role=VAULT_PKI_ROLE, mount=VAULT_PKI_MOUNT, common_name=common_name
        ):
            vault.create_or_update_pki_charm_role(
                allowed_domains=common_name,
                mount=VAULT_PKI_MOUNT,
                role=VAULT_PKI_ROLE,
            )
        # Can run only after the first issuer has been actually created.
        try:
            vault.make_latest_pki_issuer_default(mount=VAULT_PKI_MOUNT)
        except VaultClientError as e:
            logger.error("Failed to make latest issuer default: %s", e)

    def _get_pki_intermediate_ca_certificate(self) -> Optional[str]:
        """Return the PKI CA certificate provided by the TLS provider.

        Validate that the CSR matches the one in secrets.
        """
        assigned_certificates = self.tls_certificates_pki.get_assigned_certificates()
        if not assigned_certificates:
            return None
        if not self._pki_csr_secret_set():
            logger.info("PKI CSR not set in secrets")
            return None
        pki_csr = self._get_pki_csr_secret()
        if not pki_csr:
            logger.warning("PKI CSR not found in secrets")
            return None
        for assigned_certificate in assigned_certificates:
            if assigned_certificate.csr == pki_csr:
                return assigned_certificate.certificate
        logger.info("No certificate matches the PKI CSR in secrets")
        return None

    def _set_pki_csr_secret(self, csr: str) -> None:
        """Set the PKI CSR secret."""
        juju_secret_content = {"csr": csr}
        self._set_juju_secret(VAULT_PKI_CSR_SECRET_LABEL, juju_secret_content)

    def _get_pki_csr_secret(self) -> Optional[str]:
        """Return the PKI CSR secret."""
        if not self._pki_csr_secret_set():
            raise RuntimeError("PKI CSR secret not set.")
        secret = self.model.get_secret(label=VAULT_PKI_CSR_SECRET_LABEL)
        return secret.get_content(refresh=True)["csr"]

    def _pki_csr_secret_set(self) -> bool:
        """Return whether PKI CSR secret is stored."""
        try:
            self.model.get_secret(label=VAULT_PKI_CSR_SECRET_LABEL)
            return True
        except SecretNotFoundError:
            return False

    def _get_config_common_name(self) -> str:
        """Return the common name to use for the PKI backend."""
        common_name = self.config.get("common_name")
        if not common_name or not isinstance(common_name, str):
            return ""
        return common_name

    def _get_default_lease_ttl(self) -> str:
        """Return the default lease ttl config."""
        default_lease_ttl = self.config.get("default_lease_ttl")
        if not default_lease_ttl or not isinstance(default_lease_ttl, str):
            raise ValueError("Invalid config default_lease_ttl")
        return default_lease_ttl

    def _get_max_lease_ttl(self) -> str:
        """Return the max lease ttl config."""
        max_lease_ttl = self.config.get("max_lease_ttl")
        if not max_lease_ttl or not isinstance(max_lease_ttl, str):
            raise ValueError("Invalid config max_lease_ttl")
        return max_lease_ttl

    def _common_name_config_is_valid(self) -> bool:
        """Return whether the config value for the common name is valid."""
        common_name = self._get_config_common_name()
        return common_name != ""

    def _tls_certificates_pki_relation_created(self) -> bool:
        """Check if the TLS Certificates PKI relation is created."""
        return self._is_relation_created(TLS_CERTIFICATES_PKI_RELATION_NAME)

    def _is_relation_created(self, relation_name: str) -> bool:
        """Check if the relation is created.

        Args:
            relation_name: Checked relation name
        """
        return bool(self.model.get_relation(relation_name))

    def _get_vault_approle(self) -> Optional[AppRole]:
        """Get the approle details from the secret.

        Returns:
            AppRole: An AppRole object with role_id and secret_id set from the
                     values stored in the Juju secret, or None if the secret is
                     not found or either of the values are not set.
        """
        try:
            secret = self.model.get_secret(label=VAULT_CHARM_APPROLE_SECRET_LABEL)
        except SecretNotFoundError:
            return None
        content = secret.peek_content()
        if not (role_id := content.get("role-id")) or not (secret_id := content.get("secret-id")):
            return None
        return AppRole(role_id, secret_id)

    def _remove_vault_approle_secret(self) -> None:
        """Remove the approle secret if it exists."""
        try:
            juju_secret = self.model.get_secret(label=VAULT_CHARM_APPROLE_SECRET_LABEL)
            juju_secret.remove_all_revisions()
        except SecretNotFoundError:
            return

    def _install_vault_snap(self) -> None:
        """Installs the Vault snap in the machine."""
        try:
            snap_cache = snap.SnapCache()
            vault_snap = snap_cache[VAULT_SNAP_NAME]
            if vault_snap.latest:
                return
            with self.temp_maintenance_status("Installing Vault"):
                vault_snap.ensure(
                    snap.SnapState.Latest, channel=VAULT_SNAP_CHANNEL, revision=VAULT_SNAP_REVISION
                )
                vault_snap.hold()
            logger.info("Vault snap installed")
        except snap.SnapError as e:
            logger.error("An exception occurred when installing Vault. Reason: %s", str(e))
            raise e

    def _create_backend_directory(self) -> None:
        self.machine.make_dir(path=VAULT_STORAGE_PATH)

    def _create_certs_directory(self) -> None:
        self.machine.make_dir(path=MACHINE_TLS_FILE_DIRECTORY_PATH)

    def _start_vault_service(self) -> None:
        """Start the Vault service."""
        snap_cache = snap.SnapCache()
        vault_snap = snap_cache[VAULT_SNAP_NAME]
        vault_snap.start(services=["vaultd"])
        logger.debug("Vault service started")

    def _get_autounseal_configuration(self) -> Optional[AutounsealConfigurationDetails]:
        """Retrieve the autounseal configuration details, if available.

        Returns the autounseal configuration details if all the required
        information is available, otherwise `None`.
        """
        autounseal_details = self.vault_autounseal_requires.get_details()
        if not autounseal_details:
            return None

        self.tls.push_autounseal_ca_cert(autounseal_details.ca_certificate)

        return AutounsealConfigurationDetails(
            autounseal_details.address,
            autounseal_details.key_name,
            self._get_autounseal_vault_token(autounseal_details),
            self.tls.get_tls_file_path_in_workload(File.AUTOUNSEAL_CA),
        )

    def _get_autounseal_vault_token(self, autounseal_details: AutounsealDetails) -> str:
        """Retrieve the auto-unseal Vault token, or generate a new one if required.

        Retrieves the last used token from Juju secrets, and validates that it
        is still valid. If the token is not valid, a new token is generated and
        stored in the Juju secret. A valid token is returned.

        Args:
            autounseal_details: The autounseal configuration details.

        Returns:
            A periodic Vault token that can be used for auto-unseal.
        """
        vault = Vault(
            url=autounseal_details.address,
            ca_cert_path=self.tls.get_tls_file_path_in_charm(File.AUTOUNSEAL_CA),
        )
        existing_token = self._get_juju_secret_field(AUTOUNSEAL_TOKEN_SECRET_LABEL, "token")
        # If we don't already have a token, or if the existing token is invalid,
        # authenticate with the AppRole details to generate a new token.
        if not existing_token or not vault.authenticate(Token(existing_token)):
            vault.authenticate(AppRole(autounseal_details.role_id, autounseal_details.secret_id))
            self._set_juju_secret(AUTOUNSEAL_TOKEN_SECRET_LABEL, {"token": vault.token})
        return vault.token

    def _get_juju_secret_field(self, label: str, field: str) -> Optional[str]:
        """Retrieve the latest revision of the secret content from Juju.

        Args:
            label: The label of the secret.
            field: The field to retrieve from the secret.

        Returns:
            The value of the field is returned, or `None` if the field does not
            exist.
            If the secret does not exist, `None` is returned.
        """
        try:
            juju_secret = self.model.get_secret(label=label)
        except SecretNotFoundError:
            return None
        content = juju_secret.get_content(refresh=True)
        return content.get(field)

    def _generate_vault_config_file(self) -> None:
        """Create the Vault config file and push it to the Machine."""
        assert self._cluster_address
        assert self._api_address
        retry_joins = [
            {
                "leader_api_addr": node_api_address,
                "leader_ca_cert_file": f"{MACHINE_TLS_FILE_DIRECTORY_PATH}/{File.CA.name.lower()}.pem",  # noqa: E501
            }
            for node_api_address in self._other_peer_node_api_addresses()
        ]
        content = _render_vault_config_file(
            default_lease_ttl=self._get_default_lease_ttl(),
            max_lease_ttl=self._get_max_lease_ttl(),
            cluster_address=self._cluster_address,
            api_address=self._api_address,
            tls_cert_file=f"{MACHINE_TLS_FILE_DIRECTORY_PATH}/{File.CERT.name.lower()}.pem",
            tls_key_file=f"{MACHINE_TLS_FILE_DIRECTORY_PATH}/{File.KEY.name.lower()}.pem",
            tcp_address=f"[::]:{VAULT_PORT}",
            raft_storage_path=VAULT_STORAGE_PATH,
            node_id=self._node_id,
            retry_joins=retry_joins,
            autounseal_details=self._get_autounseal_configuration(),
        )
        existing_content = ""
        vault_config_file_path = f"{VAULT_CONFIG_PATH}/{VAULT_CONFIG_FILE_NAME}"
        if self.machine.exists(path=vault_config_file_path):
            existing_content_stringio = self.machine.pull(path=vault_config_file_path)
            existing_content = existing_content_stringio.read()

        if not config_file_content_matches(existing_content=existing_content, new_content=content):
            self.machine.push(
                path=vault_config_file_path,
                source=content,
            )
            # If the seal type has changed, we need to restart Vault to apply
            # the changes. SIGHUP is currently only supported as a beta feature
            # for the enterprise version in Vault 1.16+
            if _seal_types_are_different(existing_content, content):
                if self._vault_service_is_running():
                    self.machine.restart(VAULT_SNAP_NAME)

    def _is_peer_relation_created(self) -> bool:
        """Check if the peer relation is created."""
        return bool(self.model.get_relation(PEER_RELATION_NAME))

    def _set_peer_relation_node_api_address(self) -> None:
        """Set the unit address in the peer relation."""
        peer_relation = self.model.get_relation(PEER_RELATION_NAME)
        assert peer_relation
        assert self._api_address
        peer_relation.data[self.unit].update({"node_api_address": self._api_address})

    def _get_peer_relation_node_api_addresses(self) -> List[str]:
        """Return the list of peer unit addresses."""
        peer_relation = self.model.get_relation(PEER_RELATION_NAME)
        node_api_addresses = []
        if not peer_relation:
            return []
        for peer in peer_relation.units:
            if "node_api_address" in peer_relation.data[peer]:
                node_api_addresses.append(peer_relation.data[peer]["node_api_address"])
        return node_api_addresses

    def _other_peer_node_api_addresses(self) -> List[str]:
        """Return the list of other peer unit addresses.

        We exclude our own unit address from the list.
        """
        return [
            node_api_address
            for node_api_address in self._get_peer_relation_node_api_addresses()
            if node_api_address != self._api_address
        ]

    def _is_vault_service_started(self) -> bool:
        """Check if the Vault service is started."""
        snap_cache = snap.SnapCache()
        vault_snap = snap_cache[VAULT_SNAP_NAME]
        vault_services = vault_snap.services
        vaultd_service = vault_services.get("vaultd")
        if not vaultd_service:
            return False
        if not vaultd_service["active"]:
            return False
        return True

    @property
    def _bind_address(self) -> Optional[str]:
        """Fetches bind address from peer relation and returns it.

        Returns:
            str: Bind address
        """
        peer_relation = self.model.get_relation(PEER_RELATION_NAME)
        if not peer_relation:
            return None
        try:
            binding = self.model.get_binding(peer_relation)
            if not binding or not binding.network.bind_address:
                return None
            return str(binding.network.bind_address)
        except ModelError:
            return None

    @property
    def _api_address(self) -> Optional[str]:
        """Returns the IP with the https schema and vault port.

        Example: "https://1.2.3.4:8200"
        """
        if not self._bind_address:
            return None
        return f"https://{self._bind_address}:{VAULT_PORT}"

    @property
    def _cluster_address(self) -> Optional[str]:
        """Return the IP with the https schema and vault port.

        Example: "https://1.2.3.4:8201"
        """
        if not self._bind_address:
            return None
        return f"https://{self._bind_address}:{VAULT_CLUSTER_PORT}"

    @property
    def _node_id(self) -> str:
        """Return node id for vault.

        Example of node id: "vault-0"
        """
        return f"{self.model.name}-{self.unit.name}"


def get_common_name_from_certificate(certificate: str) -> str:
    """Get the common name from a certificate."""
    loaded_certificate = x509.load_pem_x509_certificate(certificate.encode("utf-8"))
    return str(
        loaded_certificate.subject.get_attributes_for_oid(x509.oid.NameOID.COMMON_NAME)[0].value  # type: ignore[reportAttributeAccessIssue]
    )


def get_common_name_from_csr(csr: str) -> str:
    """Get the common name from a CSR."""
    loaded_csr = x509.load_pem_x509_csr(csr.encode("utf-8"))
    return str(loaded_csr.subject.get_attributes_for_oid(x509.oid.NameOID.COMMON_NAME)[0].value)  # type: ignore[reportAttributeAccessIssue]


if __name__ == "__main__":  # pragma: nocover
    main(VaultOperatorCharm)<|MERGE_RESOLUTION|>--- conflicted
+++ resolved
@@ -906,13 +906,6 @@
             token_max_ttl="1h",
         )
         role_secret_id = vault.generate_role_secret_id(name=role_name, cidrs=egress_subnets)
-<<<<<<< HEAD
-=======
-        current_credentials = self.vault_kv.get_credentials(relation)
-        # TODO bug: https://bugs.launchpad.net/juju/+bug/2075153
-        # Until the reference bug is fixed we must pass the secret ID here
-        # not to lose the secret://modeluuid:secretID format
->>>>>>> febec544
         secret = self._create_or_update_kv_secret(
             role_name=role_name,
             role_id=role_id,
@@ -981,7 +974,6 @@
             self._set_vault_kv_secret_in_peer_relation(juju_secret_label, secret.id)
         return secret
 
-    # TODO Yazan
     def _on_vault_kv_relation_gone_away(self, event):
         mount = f"charm-{event.app_name}-{event.mount_suffix}"
         unit_name_dash = event.unit_name.replace("/", "-")
